// Copyright 2017 Team 254. All Rights Reserved.
// Author: pat@patfairbank.com (Patrick Fairbank)
//
// Methods for interfacing with the field PLC.

package plc

import (
	"fmt"
	"github.com/Team254/cheesy-arena/websocket"
	"github.com/goburrow/modbus"
	"log"
	"strings"
	"time"
)

type Plc struct {
	IsHealthy        bool
	IoChangeNotifier *websocket.Notifier
	address          string
	handler          *modbus.TCPClientHandler
	client           modbus.Client
	inputs           [inputCount]bool
	registers        [registerCount]uint16
	coils            [coilCount]bool
	oldInputs        [inputCount]bool
	oldRegisters     [registerCount]uint16
	oldCoils         [coilCount]bool
	cycleCounter     int
	matchResetCycles int
}

const (
	modbusPort         = 502
	plcLoopPeriodMs    = 100
	plcRetryIntevalSec = 3
	cycleCounterMax    = 100
)

// Discrete inputs
type input int

const (
	fieldEstop input = iota
	redEstop1
	redEstop2
	redEstop3
	blueEstop1
	blueEstop2
	blueEstop3
	redConnected1
	redConnected2
	redConnected3
	blueConnected1
	blueConnected2
	blueConnected3
	inputCount
)

// 16-bit registers
type register int

const (
	fieldIoConnection register = iota
	registerCount
)

// Coils
type coil int

const (
	heartbeat coil = iota
	matchReset
	stackLightGreen
	stackLightOrange
	stackLightRed
	stackLightBlue
	stackLightBuzzer
	fieldResetLight
	coilCount
)

// Bitmask for decoding fieldIoConnection into individual ArmorBlock connection statuses.
type armorBlock int

const (
	redDs armorBlock = iota
	blueDs
	armorBlockCount
)

func (plc *Plc) SetAddress(address string) {
	plc.address = address
	plc.resetConnection()

	if plc.IoChangeNotifier == nil {
		// Register a notifier that listeners can subscribe to to get websocket updates about I/O value changes.
		plc.IoChangeNotifier = websocket.NewNotifier("plcIoChange", plc.generateIoChangeMessage)
	}
}

// Returns true if the PLC is enabled in the configurations.
func (plc *Plc) IsEnabled() bool {
	return plc.address != ""
}

// Loops indefinitely to read inputs from and write outputs to PLC.
func (plc *Plc) Run() {
	for {
		if plc.handler == nil {
			if !plc.IsEnabled() {
				// No PLC is configured; just allow the loop to continue to simulate inputs and outputs.
				plc.IsHealthy = false
			} else {
				err := plc.connect()
				if err != nil {
					log.Printf("PLC error: %v", err)
					time.Sleep(time.Second * plcRetryIntevalSec)
					plc.IsHealthy = false
					continue
				}
			}
		}

		startTime := time.Now()

		if plc.handler != nil {
			isHealthy := true
			isHealthy = isHealthy && plc.writeCoils()
			isHealthy = isHealthy && plc.readInputs()
			isHealthy = isHealthy && plc.readRegisters()
			if !isHealthy {
				plc.resetConnection()
			}
			plc.IsHealthy = isHealthy
		}

		plc.cycleCounter++
		if plc.cycleCounter == cycleCounterMax {
			plc.cycleCounter = 0
		}

		// Detect any changes in input or output and notify listeners if so.
		if plc.inputs != plc.oldInputs || plc.registers != plc.oldRegisters || plc.coils != plc.oldCoils {
			plc.IoChangeNotifier.Notify()
			plc.oldInputs = plc.inputs
			plc.oldRegisters = plc.registers
			plc.oldCoils = plc.coils
		}

		time.Sleep(time.Until(startTime.Add(time.Millisecond * plcLoopPeriodMs)))
	}
}

// Returns a map of ArmorBlocks I/O module names to whether they are connected properly.
func (plc *Plc) GetArmorBlockStatuses() map[string]bool {
	statuses := make(map[string]bool, armorBlockCount)
	for i := 0; i < int(armorBlockCount); i++ {
		statuses[strings.Title(armorBlock(i).String())] = plc.registers[fieldIoConnection]&(1<<i) > 0
	}
	return statuses
}

// Returns the state of the field emergency stop button (true if e-stop is active).
func (plc *Plc) GetFieldEstop() bool {
	return plc.IsEnabled() && !plc.inputs[fieldEstop]
}

// Returns the state of the red and blue driver station emergency stop buttons (true if e-stop is active).
func (plc *Plc) GetTeamEstops() ([3]bool, [3]bool) {
	var redEstops, blueEstops [3]bool
	if plc.IsEnabled() {
		redEstops[0] = !plc.inputs[redEstop1]
		redEstops[1] = !plc.inputs[redEstop2]
		redEstops[2] = !plc.inputs[redEstop3]
		blueEstops[0] = !plc.inputs[blueEstop1]
		blueEstops[1] = !plc.inputs[blueEstop2]
		blueEstops[2] = !plc.inputs[blueEstop3]
	}
	return redEstops, blueEstops
}

// Returns whether anything is connected to each station's designated Ethernet port on the SCC.
func (plc *Plc) GetEthernetConnected() ([3]bool, [3]bool) {
	return [3]bool{
			plc.inputs[redConnected1],
			plc.inputs[redConnected2],
			plc.inputs[redConnected3],
		},
		[3]bool{
			plc.inputs[blueConnected1],
			plc.inputs[blueConnected2],
			plc.inputs[blueConnected3],
		}
}

<<<<<<< HEAD
=======
// Resets the internal state of the PLC to start a new match.
func (plc *Plc) ResetMatch() {
	plc.coils[matchReset] = true
	plc.matchResetCycles = 0
}

// Returns the total number of power cells scored since match start in each level of the red and blue power ports.
func (plc *Plc) GetPowerPorts() ([3]int, [3]int) {
	return [3]int{
			int(plc.registers[redPowerPortBottom]),
			int(plc.registers[redPowerPortOuter]),
			int(plc.registers[redPowerPortInner]),
		},
		[3]int{
			int(plc.registers[bluePowerPortBottom]),
			int(plc.registers[bluePowerPortOuter]),
			int(plc.registers[bluePowerPortInner]),
		}
}

// Returns whether each of the red and blue power ports are jammed.
func (plc *Plc) GetPowerPortJams() (bool, bool) {
	return plc.inputs[redPowerPortJam], plc.inputs[bluePowerPortJam]
}

// Returns the current color and number of segment transitions for each of the red and blue control panels.
func (plc *Plc) GetControlPanels() (game.ControlPanelColor, int, game.ControlPanelColor, int) {
	return game.ControlPanelColor(plc.registers[redControlPanelColor]), int(plc.registers[redControlPanelSegments]),
		game.ControlPanelColor(plc.registers[blueControlPanelColor]), int(plc.registers[blueControlPanelSegments])
}

// Returns whether each of the red and blue rungs is level.
func (plc *Plc) GetRungs() (bool, bool) {
	return plc.inputs[redRungIsLevel], plc.inputs[blueRungIsLevel]
}

>>>>>>> ad509aed
// Sets the on/off state of the stack lights on the scoring table.
func (plc *Plc) SetStackLights(red, blue, orange, green bool) {
	plc.coils[stackLightRed] = red
	plc.coils[stackLightBlue] = blue
	plc.coils[stackLightOrange] = orange
	plc.coils[stackLightGreen] = green
}

// Triggers the "match ready" chime if the state is true.
func (plc *Plc) SetStackBuzzer(state bool) {
	plc.coils[stackLightBuzzer] = state
}

// Sets the on/off state of the field reset light.
func (plc *Plc) SetFieldResetLight(state bool) {
	plc.coils[fieldResetLight] = state
}

func (plc *Plc) GetCycleState(max, index, duration int) bool {
	return plc.cycleCounter/duration%max == index
}

func (plc *Plc) GetInputNames() []string {
	inputNames := make([]string, inputCount)
	for i := range plc.inputs {
		inputNames[i] = input(i).String()
	}
	return inputNames
}

func (plc *Plc) GetRegisterNames() []string {
	registerNames := make([]string, registerCount)
	for i := range plc.registers {
		registerNames[i] = register(i).String()
	}
	return registerNames
}

func (plc *Plc) GetCoilNames() []string {
	coilNames := make([]string, coilCount)
	for i := range plc.coils {
		coilNames[i] = coil(i).String()
	}
	return coilNames
}

func (plc *Plc) connect() error {
	address := fmt.Sprintf("%s:%d", plc.address, modbusPort)
	handler := modbus.NewTCPClientHandler(address)
	handler.Timeout = 1 * time.Second
	handler.SlaveId = 0xFF
	err := handler.Connect()
	if err != nil {
		return err
	}
	log.Printf("Connected to PLC at %s", address)

	plc.handler = handler
	plc.client = modbus.NewClient(plc.handler)
	plc.writeCoils() // Force initial write of the coils upon connection since they may not be triggered by a change.
	return nil
}

func (plc *Plc) resetConnection() {
	if plc.handler != nil {
		plc.handler.Close()
		plc.handler = nil
	}
}

func (plc *Plc) readInputs() bool {
	if len(plc.inputs) == 0 {
		return true
	}

	inputs, err := plc.client.ReadDiscreteInputs(0, uint16(len(plc.inputs)))
	if err != nil {
		log.Printf("PLC error reading inputs: %v", err)
		return false
	}
	if len(inputs)*8 < len(plc.inputs) {
		log.Printf("Insufficient length of PLC inputs: got %d bytes, expected %d bits.", len(inputs), len(plc.inputs))
		return false
	}

	copy(plc.inputs[:], byteToBool(inputs, len(plc.inputs)))
	return true
}

func (plc *Plc) readRegisters() bool {
	if len(plc.registers) == 0 {
		return true
	}

	registers, err := plc.client.ReadHoldingRegisters(0, uint16(len(plc.registers)))
	if err != nil {
		log.Printf("PLC error reading registers: %v", err)
		return false
	}
	if len(registers)/2 < len(plc.registers) {
		log.Printf("Insufficient length of PLC registers: got %d bytes, expected %d words.", len(registers),
			len(plc.registers))
		return false
	}

	copy(plc.registers[:], byteToUint(registers, len(plc.registers)))
	return true
}

func (plc *Plc) writeCoils() bool {
	// Send a heartbeat to the PLC so that it can disable outputs if the connection is lost.
	plc.coils[heartbeat] = true

	coils := boolToByte(plc.coils[:])
	_, err := plc.client.WriteMultipleCoils(0, uint16(len(plc.coils)), coils)
	if err != nil {
		log.Printf("PLC error writing coils: %v", err)
		return false
	}

	if plc.matchResetCycles > 5 {
		plc.coils[matchReset] = false // Only need a short pulse to reset the internal state of the PLC.
	} else {
		plc.matchResetCycles++
	}
	return true
}

func (plc *Plc) generateIoChangeMessage() interface{} {
	return &struct {
		Inputs    []bool
		Registers []uint16
		Coils     []bool
	}{plc.inputs[:], plc.registers[:], plc.coils[:]}
}

func byteToBool(bytes []byte, size int) []bool {
	bools := make([]bool, size)
	for i := 0; i < size; i++ {
		byteIndex := i / 8
		bitIndex := uint(i % 8)
		bitMask := byte(1 << bitIndex)
		bools[i] = bytes[byteIndex]&bitMask != 0
	}
	return bools
}

func byteToUint(bytes []byte, size int) []uint16 {
	uints := make([]uint16, size)
	for i := 0; i < size; i++ {
		uints[i] = uint16(bytes[2*i])<<8 + uint16(bytes[2*i+1])
	}
	return uints
}

func boolToByte(bools []bool) []byte {
	bytes := make([]byte, (len(bools)+7)/8)
	for i, bit := range bools {
		if bit {
			bytes[i/8] |= 1 << uint(i%8)
		}
	}
	return bytes
}<|MERGE_RESOLUTION|>--- conflicted
+++ resolved
@@ -194,45 +194,12 @@
 		}
 }
 
-<<<<<<< HEAD
-=======
 // Resets the internal state of the PLC to start a new match.
 func (plc *Plc) ResetMatch() {
 	plc.coils[matchReset] = true
 	plc.matchResetCycles = 0
 }
 
-// Returns the total number of power cells scored since match start in each level of the red and blue power ports.
-func (plc *Plc) GetPowerPorts() ([3]int, [3]int) {
-	return [3]int{
-			int(plc.registers[redPowerPortBottom]),
-			int(plc.registers[redPowerPortOuter]),
-			int(plc.registers[redPowerPortInner]),
-		},
-		[3]int{
-			int(plc.registers[bluePowerPortBottom]),
-			int(plc.registers[bluePowerPortOuter]),
-			int(plc.registers[bluePowerPortInner]),
-		}
-}
-
-// Returns whether each of the red and blue power ports are jammed.
-func (plc *Plc) GetPowerPortJams() (bool, bool) {
-	return plc.inputs[redPowerPortJam], plc.inputs[bluePowerPortJam]
-}
-
-// Returns the current color and number of segment transitions for each of the red and blue control panels.
-func (plc *Plc) GetControlPanels() (game.ControlPanelColor, int, game.ControlPanelColor, int) {
-	return game.ControlPanelColor(plc.registers[redControlPanelColor]), int(plc.registers[redControlPanelSegments]),
-		game.ControlPanelColor(plc.registers[blueControlPanelColor]), int(plc.registers[blueControlPanelSegments])
-}
-
-// Returns whether each of the red and blue rungs is level.
-func (plc *Plc) GetRungs() (bool, bool) {
-	return plc.inputs[redRungIsLevel], plc.inputs[blueRungIsLevel]
-}
-
->>>>>>> ad509aed
 // Sets the on/off state of the stack lights on the scoring table.
 func (plc *Plc) SetStackLights(red, blue, orange, green bool) {
 	plc.coils[stackLightRed] = red
