--- conflicted
+++ resolved
@@ -53,11 +53,7 @@
                       <input type="radio" name="playoffType" value="DoubleEliminationPlayoff"
                         onclick="updateNumPlayoffAlliances(true);"
                         {{if eq .PlayoffType 0}}checked{{end}}>
-<<<<<<< HEAD
                       Double-Elimination (3-8 alliances)
-=======
-                      Double-Elimination (8 alliances)
->>>>>>> 4374bf8a
                     </label>
                   </div>
                   <div class="radio">
@@ -74,11 +70,6 @@
                 <label class="col-lg-6 control-label">Number of Alliances</label>
                 <div class="col-lg-6">
                   <input type="text" class="form-control" name="numPlayoffAlliances" value="{{.NumPlayoffAlliances}}"
-<<<<<<< HEAD
-                      >
-=======
-                      {{if eq .PlayoffType 0}}disabled{{end}}>
->>>>>>> 4374bf8a
                 </div>
               </div>
               <div class="row mb-3">
@@ -125,7 +116,6 @@
                     </label>
                   </div>
                 </div>
-<<<<<<< HEAD
               </div>
               <div class="row mb-3">
                 <label class="col-lg-8 control-label" for="selectionShowUnpickedTeams">
@@ -318,170 +308,7 @@
                 <label class="col-lg-6 control-label">Blue Alliance IO Address</label>
                 <div class="col-lg-6">
                   <input type="text" class="form-control" name="BlueAllianceStationEstopAddress" value="{{.BlueAllianceStationEstopAddress}}">
-=======
-              </div>
-              <div class="row mb-3">
-                <label class="col-lg-8 control-label" for="selectionShowUnpickedTeams">
-                  Show Unpicked Teams On Overlay
-                </label>
-                <div class="col-lg-1 checkbox">
-                  <input type="checkbox" id="selectionShowUnpickedTeams"
-                         name="selectionShowUnpickedTeams"{{if .SelectionShowUnpickedTeams}} checked{{end}}>
-                </div>
-              </div>
-            </fieldset>
-            <fieldset class="mb-4">
-              <legend>Automatic Team Info Download</legend>
-              <div class="row mb-3">
-                <label class="col-lg-8 control-label" for="tbaDownloadEnabled">
-                  Enable Automatic Team Info Download (From TBA)
-                </label>
-                <div class="col-lg-1 checkbox">
-                  <input type="checkbox" id="tbaDownloadEnabled"
-                    name="tbaDownloadEnabled"{{if .TbaDownloadEnabled}} checked{{end}}>
-                </div>
-              </div>
-            </fieldset>
-            <fieldset class="mb-4">
-              <legend>Authentication</legend>
-              <p>Configure password to enable authentication, or leave blank to disable.</p>
-              <div class="row mb-3">
-                <label class="col-lg-6 control-label">Password for 'admin' user</label>
-                <div class="col-lg-6">
-                  <input type="password" class="form-control" name="adminPassword" value="{{.AdminPassword}}">
-                </div>
-              </div>
-            </fieldset>
-          </div>
-          <!--Event Settings-->
-          <!--Publishing-->
-          <div class="tab-pane fade" id="publishing" role="tabpanel" aria-labelledby="publishing-tab">
-            <fieldset class="mb-4">
-              <legend>Publishing</legend>
-              <p>Contact The Blue Alliance to obtain an event code and credentials.</p>
-              <div class="row mb-3">
-                <label class="col-lg-8 control-label" for="tbaPublishingEnabled">Enable The Blue Alliance publishing</label>
-                <div class="col-lg-1 checkbox">
-                  <input type="checkbox" id="tbaPublishingEnabled"
-                    name="tbaPublishingEnabled"{{if .TbaPublishingEnabled}} checked{{end}}>
-                </div>
-              </div>
-              <div class="row mb-3">
-                <label class="col-lg-6 control-label">TBA Event Code</label>
-                <div class="col-lg-6">
-                  <input type="text" class="form-control" name="tbaEventCode" value="{{.TbaEventCode}}">
-                </div>
-              </div>
-              <div class="row mb-3">
-                <label class="col-lg-6 control-label">TBA Auth ID</label>
-                <div class="col-lg-6">
-                  <input type="text" class="form-control" name="tbaSecretId" value="{{.TbaSecretId}}">
-                </div>
-              </div>
-              <div class="row mb-3">
-                <label class="col-lg-6 control-label">TBA Secret</label>
-                <div class="col-lg-6">
-                  <input type="text" class="form-control" name="tbaSecret" value="{{.TbaSecret}}">
-                </div>
-              </div>
-            </fieldset>
-            <fieldset class="mb-4">
-              <legend>Nexus</legend>
-              <p>Automatically populates practice and playoff match lineups from Nexus. Uses the same event code as TBA;
-                configure it above if enabling.</p>
-              <div class="row mb-3">
-                <label class="col-lg-8 control-label" for="nexusEnabled">Enable pulling lineup from Nexus</label>
-                <div class="col-lg-1 checkbox">
-                  <input type="checkbox" id="nexusEnabled" name="nexusEnabled"{{if .NexusEnabled}} checked{{end}}>
-                </div>
-              </div>
-            </fieldset>
-          </div>
-          <!--Publishing-->
-          <!--networking-->
-          <div class="tab-pane fade" id="networking" role="tabpanel" aria-labelledby="networking-tab">
-            <fieldset class="mb-4">
-              <legend>Networking</legend>
-              <p>Enable this setting if you have a Vivid-Hosting VH-113 access point and Cisco Catalyst 3500-series switch 
-                available, for isolating each team to its own SSID and VLAN..</p>
-              <div class="row mb-3">
-                <label class="col-lg-8 control-label" for="networkSecurityEnabled">Enable advanced network security</label>
-                <div class="col-lg-1 checkbox">
-                  <input type="checkbox" id="networkSecurityEnabled"
-                    name="networkSecurityEnabled"{{if .NetworkSecurityEnabled}} checked{{end}}>
-                </div>
-              </div>
-              <div class="row mb-3">
-                <label class="col-lg-6 control-label">AP Address</label>
-                <div class="col-lg-6">
-                  <input type="text" class="form-control" name="apAddress" value="{{.ApAddress}}">
-                </div>
-              </div>
-              <div class="row mb-3">
-                <label class="col-lg-6 control-label">AP API Password</label>
-                <div class="col-lg-6">
-                  <input type="password" class="form-control" name="apPassword" value="{{.ApPassword}}">
-                </div>
-              </div>
-              <div class="row mb-3">
-                <label class="col-lg-6 control-label">AP Channel (6 GHz)</label>
-                <div class="col-lg-6">
-                  <select class="form-select" name="apChannel" value="{{.ApChannel}}">
-                    <option value="36"{{if eq .ApChannel 36}} selected{{end}}>36 (5 GHz)</option>
-                    <option value="40"{{if eq .ApChannel 40}} selected{{end}}>40 (5 GHz)</option>
-                    <option value="44"{{if eq .ApChannel 44}} selected{{end}}>44 (5 GHz)</option>
-                    <option value="48"{{if eq .ApChannel 48}} selected{{end}}>48 (5 GHz)</option>
-                    <option value="149"{{if eq .ApChannel 149}} selected{{end}}>149 (5 GHz)</option>
-                    <option value="153"{{if eq .ApChannel 153}} selected{{end}}>153 (5 GHz)</option>
-                    <option value="157"{{if eq .ApChannel 157}} selected{{end}}>157 (5 GHz)</option>
-                    <option value="161"{{if eq .ApChannel 161}} selected{{end}}>161 (5 GHz)</option>
-                    {{range $i, $j := seq 29}}
-                      <option value="{{(add 5 (multiply $i 8))}}"
-                        {{if eq $.ApChannel (add 5 (multiply $i 8))}} selected{{end}}>
-                        {{(add 5 (multiply $i 8))}} (6 GHz)
-                      </option>
-                    {{end}}
-                  </select>
-                </div>
-              </div>
-              <div class="row mb-3">
-                <label class="col-lg-6 control-label">Switch Address</label>
-                <div class="col-lg-6">
-                  <input type="text" class="form-control" name="switchAddress" value="{{.SwitchAddress}}">
-                </div>
-              </div>
-              <div class="row mb-3">
-                <label class="col-lg-6 control-label">Switch Password</label>
-                <div class="col-lg-6">
-                  <input type="password" class="form-control" name="switchPassword" value="{{.SwitchPassword}}">
-                </div>
-              </div>
-            </fieldset>
-            <fieldset class="mb-4">
-              <legend>Match Video Recording</legend>
-              <p>
-                If you are using a Blackmagic HyperDeck device to record match video, enter the device IP address(es) here
-                to have Cheesy Arena automatically start and stop recording for each match. Separate multiple addresses with
-                a comma.
-              </p>
-              <div class="row mb-3">
-                <label class="col-lg-6 control-label">Blackmagic Addresses</label>
-                <div class="col-lg-6">
-                  <input type="text" class="form-control" name="blackmagicAddresses" value="{{.BlackmagicAddresses}}">
-                </div>
-              </div>
-            </fieldset>
-          </div>
-          <!--networking-->
-          <!--automation-->
-          <div class="tab-pane fade" id="automation" role="tabpanel" aria-labelledby="automation-tab">
-            <fieldset class="mb-4">
-              <legend>PLC</legend>
-              <div class="row mb-3">
-                <label class="col-lg-6 control-label">PLC Address</label>
-                <div class="col-lg-6">
-                  <input type="text" class="form-control" name="plcAddress" value="{{.PlcAddress}}">
->>>>>>> 4374bf8a
+
                 </div>
               </div>
             </fieldset>
@@ -550,10 +377,6 @@
             </fieldset>
           </div>
           <!--automation-->
-<<<<<<< HEAD
-          
-=======
->>>>>>> 4374bf8a
           <!--game-specific-->
           <div class="tab-pane fade" id="game-specific" role="tabpanel" aria-labelledby="game-specific-tab">
             <fieldset class="mb-4">
@@ -760,14 +583,6 @@
 <script>
   updateNumPlayoffAlliances = function(isDoubleElimination) {
     const numPlayoffAlliances = $("input[name=numPlayoffAlliances]");
-<<<<<<< HEAD
- 
-=======
-    numPlayoffAlliances.prop("disabled", isDoubleElimination);
-    if (isDoubleElimination) {
-      <!--numPlayoffAlliances.val(8);-->
-    }
->>>>>>> 4374bf8a
   };
 </script>
 {{end}}