--- conflicted
+++ resolved
@@ -92,12 +92,8 @@
 	soundsPlayed                      map[*game.MatchSound]struct{}
 	breakDescription                  string
 	preloadedTeams                    *[6]*model.Team
-<<<<<<< HEAD
 	Esp32                             plc.Esp32
-=======
-	Esp32					 		  plc.Esp32
-	lastPlcNotifyTime 				  time.Time
->>>>>>> 0c8fb09d
+	lastPlcNotifyTime 				        time.Time
 }
 
 type AllianceStation struct {
@@ -954,11 +950,6 @@
 	arena.handleTeamStop("B1", blueEStops[0], blueAStops[0])
 	arena.handleTeamStop("B2", blueEStops[1], blueAStops[1])
 	arena.handleTeamStop("B3", blueEStops[2], blueAStops[2])
-<<<<<<< HEAD
-
-	if !arena.Plc.IsEnabled() && !arena.EventSettings.AlternateIOEnabled { // && not alternateIO Enabled
-		return
-=======
 	
 	// Only notify every 500ms
     if arena.lastPlcNotifyTime.IsZero() || time.Since(arena.lastPlcNotifyTime) >= 500*time.Millisecond {
@@ -967,9 +958,8 @@
         arena.lastPlcNotifyTime = time.Now()
     }
 
-	if (!arena.Plc.IsEnabled() && !arena.EventSettings.AlternateIOEnabled) {  // && not alternateIO Enabled
-		return 
->>>>>>> 0c8fb09d
+  if !arena.Plc.IsEnabled() && !arena.EventSettings.AlternateIOEnabled { // && not alternateIO Enabled
+		return
 	}
 
 	// Handle PLC functions that are always active.
