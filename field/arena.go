--- conflicted
+++ resolved
@@ -206,11 +206,7 @@
 	arena.BlueScore = new(game.Score)
 	arena.FieldVolunteers = false
 	arena.FieldReset = false
-<<<<<<< HEAD
-=======
-	arena.ScoringPanelRegistry.resetScoreCommitted()
 	arena.Plc.ResetMatch()
->>>>>>> ad509aed
 
 	// Notify any listeners about the new match.
 	arena.MatchLoadNotifier.Notify()
