// Copyright 2014 Team 254. All Rights Reserved.
// Author: pat@patfairbank.com (Patrick Fairbank)

package field

import (
	"github.com/Team254/cheesy-arena/game"
	"github.com/Team254/cheesy-arena/model"
	"github.com/Team254/cheesy-arena/partner"
	"github.com/Team254/cheesy-arena/playoff"
	"github.com/Team254/cheesy-arena/tournament"
	"github.com/Team254/cheesy-arena/websocket"
	"github.com/stretchr/testify/assert"
	"net/http"
	"net/http/httptest"
	"strconv"
	"strings"
	"testing"
	"time"
)

func TestAssignTeam(t *testing.T) {
	arena := setupTestArena(t)

	team := model.Team{Id: 254}
	err := arena.Database.CreateTeam(&team)
	assert.Nil(t, err)
	err = arena.Database.CreateTeam(&model.Team{Id: 1114})
	assert.Nil(t, err)

	err = arena.assignTeam(254, "B1")
	assert.Nil(t, err)
	assert.Equal(t, team, *arena.AllianceStations["B1"].Team)
	dummyDs := &DriverStationConnection{TeamId: 254}
	arena.AllianceStations["B1"].DsConn = dummyDs

	// Nothing should happen if the same team is assigned to the same station.
	err = arena.assignTeam(254, "B1")
	assert.Nil(t, err)
	assert.Equal(t, team, *arena.AllianceStations["B1"].Team)
	assert.NotNil(t, arena.AllianceStations["B1"])
	assert.Equal(t, dummyDs, arena.AllianceStations["B1"].DsConn) // Pointer equality

	// Test reassignment to another team.
	err = arena.assignTeam(1114, "B1")
	assert.Nil(t, err)
	assert.NotEqual(t, team, *arena.AllianceStations["B1"].Team)
	assert.Nil(t, arena.AllianceStations["B1"].DsConn)

	// Check assigning zero as the team number.
	err = arena.assignTeam(0, "R2")
	assert.Nil(t, err)
	assert.Nil(t, arena.AllianceStations["R2"].Team)
	assert.Nil(t, arena.AllianceStations["R2"].DsConn)

	// Check assigning to a non-existent station.
	err = arena.assignTeam(254, "R4")
	if assert.NotNil(t, err) {
		assert.Contains(t, err.Error(), "Invalid alliance station")
	}
}

func TestArenaCheckCanStartMatch(t *testing.T) {
	arena := setupTestArena(t)

	// Check robot state constraints.
	err := arena.checkCanStartMatch()
	if assert.NotNil(t, err) {
		assert.Contains(t, err.Error(), "cannot start match until all robots are connected or bypassed")
	}
	arena.AllianceStations["R1"].EStop = false
	arena.AllianceStations["R2"].EStop = false
	arena.AllianceStations["R3"].EStop = false
	arena.AllianceStations["B1"].EStop = false
	arena.AllianceStations["B2"].EStop = false
	arena.AllianceStations["B3"].EStop = false
	arena.AllianceStations["R1"].Bypass = true
	arena.AllianceStations["R2"].Bypass = true
	arena.AllianceStations["R3"].Bypass = true
	arena.AllianceStations["B1"].Bypass = true
	arena.AllianceStations["B2"].Bypass = true
	err = arena.checkCanStartMatch()
	if assert.NotNil(t, err) {
		assert.Contains(t, err.Error(), "cannot start match until all robots are connected or bypassed")
	}
	arena.AllianceStations["B3"].Bypass = true
	assert.Nil(t, arena.checkCanStartMatch())

	// Check PLC constraints.
	arena.Plc.SetAddress("1.2.3.4")
	err = arena.checkCanStartMatch()
	if assert.NotNil(t, err) {
		assert.Contains(t, err.Error(), "cannot start match while PLC is not healthy")
	}
	arena.Plc.SetAddress("")
	assert.Nil(t, arena.checkCanStartMatch())
}

func TestArenaMatchFlow(t *testing.T) {
	arena := setupTestArena(t)
	var plc FakePlc
	plc.isEnabled = false
	plc.fieldEStop = false
	arena.Plc = &plc

	arena.Database.CreateTeam(&model.Team{Id: 254})
	assert.Nil(t, arena.assignTeam(254, "B3"))
	dummyDs := &DriverStationConnection{TeamId: 254}
	arena.AllianceStations["B3"].DsConn = dummyDs
	arena.Database.CreateTeam(&model.Team{Id: 1678})
	assert.Nil(t, arena.assignTeam(254, "R2"))
	dummyDs = &DriverStationConnection{TeamId: 1678}
	arena.AllianceStations["R2"].DsConn = dummyDs

	// Check pre-match state and packet timing.
	assert.Equal(t, PreMatch, arena.MatchState)
	arena.lastDsPacketTime = arena.lastDsPacketTime.Add(-300 * time.Millisecond)
	arena.Update()
	assert.Equal(t, true, arena.AllianceStations["B3"].DsConn.Auto)
	assert.Equal(t, false, arena.AllianceStations["B3"].DsConn.Enabled)
	lastPacketCount := arena.AllianceStations["B3"].DsConn.packetCount
	arena.lastDsPacketTime = arena.lastDsPacketTime.Add(-10 * time.Millisecond)
	arena.Update()
	assert.Equal(t, lastPacketCount, arena.AllianceStations["B3"].DsConn.packetCount)
	arena.lastDsPacketTime = arena.lastDsPacketTime.Add(-550 * time.Millisecond)
	arena.Update()
	assert.Equal(t, lastPacketCount+1, arena.AllianceStations["B3"].DsConn.packetCount)

	// Check match start, autonomous and transition to teleop.
	arena.AllianceStations["R1"].EStop = false
	arena.AllianceStations["R2"].EStop = false
	arena.AllianceStations["R3"].EStop = false
	arena.AllianceStations["B1"].EStop = false
	arena.AllianceStations["B2"].EStop = false
	arena.AllianceStations["B3"].EStop = false
	arena.AllianceStations["R1"].Bypass = true
	arena.AllianceStations["R2"].DsConn.RobotLinked = true
	arena.AllianceStations["R3"].Bypass = true
	arena.AllianceStations["B1"].Bypass = true
	arena.AllianceStations["B2"].Bypass = true
	arena.AllianceStations["B3"].DsConn.RobotLinked = true
	
	assert.Nil(t, arena.StartMatch())
	assert.Equal(t, StartMatch, arena.MatchState)
	arena.Update()
	assert.Equal(t, WarmupPeriod, arena.MatchState)
	assert.Equal(t, true, arena.AllianceStations["B3"].DsConn.Auto)
	assert.Equal(t, false, arena.AllianceStations["B3"].DsConn.Enabled)
	assert.Equal(t, true, arena.RedRealtimeScore.CurrentScore.RobotsBypassed[0])
	assert.Equal(t, false, arena.RedRealtimeScore.CurrentScore.RobotsBypassed[1])
	assert.Equal(t, true, arena.RedRealtimeScore.CurrentScore.RobotsBypassed[2])
	assert.Equal(t, true, arena.BlueRealtimeScore.CurrentScore.RobotsBypassed[0])
	assert.Equal(t, true, arena.BlueRealtimeScore.CurrentScore.RobotsBypassed[1])
	assert.Equal(t, false, arena.BlueRealtimeScore.CurrentScore.RobotsBypassed[2])
	arena.Update()
	assert.Equal(t, WarmupPeriod, arena.MatchState)
	assert.Equal(t, true, arena.AllianceStations["B3"].DsConn.Auto)
	assert.Equal(t, false, arena.AllianceStations["B3"].DsConn.Enabled)
	arena.MatchStartTime = time.Now().Add(-time.Duration(game.MatchTiming.WarmupDurationSec) * time.Second)
	arena.Update()
	assert.Equal(t, AutoPeriod, arena.MatchState)
	assert.Equal(t, true, arena.AllianceStations["B3"].DsConn.Auto)
	assert.Equal(t, true, arena.AllianceStations["B3"].DsConn.Enabled)
	arena.Update()
	assert.Equal(t, AutoPeriod, arena.MatchState)
	assert.Equal(t, true, arena.AllianceStations["B3"].DsConn.Auto)
	assert.Equal(t, true, arena.AllianceStations["B3"].DsConn.Enabled)
	arena.MatchStartTime = time.Now().Add(
		-time.Duration(game.MatchTiming.WarmupDurationSec+game.MatchTiming.AutoDurationSec) * time.Second,
	)
	arena.Update()
	assert.Equal(t, PausePeriod, arena.MatchState)
	assert.Equal(t, false, arena.AllianceStations["B3"].DsConn.Auto)
	assert.Equal(t, false, arena.AllianceStations["B3"].DsConn.Enabled)
	arena.Update()
	assert.Equal(t, PausePeriod, arena.MatchState)
	assert.Equal(t, false, arena.AllianceStations["B3"].DsConn.Auto)
	assert.Equal(t, false, arena.AllianceStations["B3"].DsConn.Enabled)
	arena.MatchStartTime = time.Now().Add(
		-time.Duration(
			game.MatchTiming.WarmupDurationSec+game.MatchTiming.AutoDurationSec+game.MatchTiming.PauseDurationSec,
		) * time.Second,
	)
	arena.Update()
	assert.Equal(t, TeleopPeriod, arena.MatchState)
	assert.Equal(t, false, arena.AllianceStations["B3"].DsConn.Auto)
	assert.Equal(t, true, arena.AllianceStations["B3"].DsConn.Enabled)
	arena.Update()
	assert.Equal(t, TeleopPeriod, arena.MatchState)
	assert.Equal(t, false, arena.AllianceStations["B3"].DsConn.Auto)
	assert.Equal(t, true, arena.AllianceStations["B3"].DsConn.Enabled)

	// Check E-stop and bypass.
	arena.AllianceStations["B3"].EStop = true
	arena.lastDsPacketTime = arena.lastDsPacketTime.Add(-550 * time.Millisecond)
	arena.Update()
	assert.Equal(t, TeleopPeriod, arena.MatchState)
	assert.Equal(t, false, arena.AllianceStations["B3"].DsConn.Auto)
	assert.Equal(t, false, arena.AllianceStations["B3"].DsConn.Enabled)
	arena.AllianceStations["B3"].Bypass = true
	arena.lastDsPacketTime = arena.lastDsPacketTime.Add(-550 * time.Millisecond)
	arena.Update()
	assert.Equal(t, TeleopPeriod, arena.MatchState)
	assert.Equal(t, false, arena.AllianceStations["B3"].DsConn.Auto)
	assert.Equal(t, false, arena.AllianceStations["B3"].DsConn.Enabled)
	arena.AllianceStations["B3"].EStop = false
	arena.lastDsPacketTime = arena.lastDsPacketTime.Add(-550 * time.Millisecond)
	arena.Update()
	assert.Equal(t, TeleopPeriod, arena.MatchState)
	assert.Equal(t, false, arena.AllianceStations["B3"].DsConn.Auto)
	assert.Equal(t, false, arena.AllianceStations["B3"].DsConn.Enabled)
	arena.AllianceStations["B3"].Bypass = false
	arena.lastDsPacketTime = arena.lastDsPacketTime.Add(-550 * time.Millisecond)
	arena.Update()
	assert.Equal(t, TeleopPeriod, arena.MatchState)
	assert.Equal(t, false, arena.AllianceStations["B3"].DsConn.Auto)
	assert.Equal(t, true, arena.AllianceStations["B3"].DsConn.Enabled)

	// Check match end.
	arena.MatchStartTime = time.Now().Add(
		-time.Duration(
			game.MatchTiming.WarmupDurationSec+game.MatchTiming.AutoDurationSec+game.MatchTiming.PauseDurationSec+
				game.MatchTiming.TeleopDurationSec,
		) * time.Second,
	)
	arena.Update()
	assert.Equal(t, PostMatch, arena.MatchState)
	assert.Equal(t, false, arena.AllianceStations["B3"].DsConn.Auto)
	assert.Equal(t, false, arena.AllianceStations["B3"].DsConn.Enabled)
	arena.Update()
	assert.Equal(t, PostMatch, arena.MatchState)
	assert.Equal(t, false, arena.AllianceStations["B3"].DsConn.Auto)
	assert.Equal(t, false, arena.AllianceStations["B3"].DsConn.Enabled)

	arena.AllianceStations["R1"].Bypass = true
	arena.ResetMatch()
	arena.lastDsPacketTime = arena.lastDsPacketTime.Add(-550 * time.Millisecond)
	arena.Update()
	assert.Equal(t, PreMatch, arena.MatchState)
	assert.Equal(t, true, arena.AllianceStations["B3"].DsConn.Auto)
	assert.Equal(t, false, arena.AllianceStations["B3"].DsConn.Enabled)
	assert.Equal(t, false, arena.AllianceStations["R1"].Bypass)
}

func TestArenaStateEnforcement(t *testing.T) {
	arena := setupTestArena(t)

	arena.AllianceStations["R1"].EStop = false
	arena.AllianceStations["R2"].EStop = false
	arena.AllianceStations["R3"].EStop = false
	arena.AllianceStations["B1"].EStop = false
	arena.AllianceStations["B2"].EStop = false
	arena.AllianceStations["B3"].EStop = false
	arena.AllianceStations["R1"].Bypass = true
	arena.AllianceStations["R2"].Bypass = true
	arena.AllianceStations["R3"].Bypass = true
	arena.AllianceStations["B1"].Bypass = true
	arena.AllianceStations["B2"].Bypass = true
	arena.AllianceStations["B3"].Bypass = true

	err := arena.LoadMatch(new(model.Match))
	assert.Nil(t, err)
	err = arena.AbortMatch()
	if assert.NotNil(t, err) {
		assert.Contains(t, err.Error(), "cannot abort match when")
	}
	err = arena.StartMatch()
	assert.Nil(t, err)
	err = arena.LoadMatch(new(model.Match))
	if assert.NotNil(t, err) {
		assert.Contains(t, err.Error(), "cannot load match while")
	}
	err = arena.StartMatch()
	if assert.NotNil(t, err) {
		assert.Contains(t, err.Error(), "cannot start match while")
	}
	err = arena.ResetMatch()
	if assert.NotNil(t, err) {
		assert.Contains(t, err.Error(), "cannot reset match while")
	}
	arena.MatchState = AutoPeriod
	err = arena.LoadMatch(new(model.Match))
	if assert.NotNil(t, err) {
		assert.Contains(t, err.Error(), "cannot load match while")
	}
	err = arena.StartMatch()
	if assert.NotNil(t, err) {
		assert.Contains(t, err.Error(), "cannot start match while")
	}
	err = arena.ResetMatch()
	if assert.NotNil(t, err) {
		assert.Contains(t, err.Error(), "cannot reset match while")
	}
	arena.MatchState = PausePeriod
	err = arena.LoadMatch(new(model.Match))
	if assert.NotNil(t, err) {
		assert.Contains(t, err.Error(), "cannot load match while")
	}
	err = arena.StartMatch()
	if assert.NotNil(t, err) {
		assert.Contains(t, err.Error(), "cannot start match while")
	}
	err = arena.ResetMatch()
	if assert.NotNil(t, err) {
		assert.Contains(t, err.Error(), "cannot reset match while")
	}
	arena.MatchState = TeleopPeriod
	err = arena.LoadMatch(new(model.Match))
	if assert.NotNil(t, err) {
		assert.Contains(t, err.Error(), "cannot load match while")
	}
	err = arena.StartMatch()
	if assert.NotNil(t, err) {
		assert.Contains(t, err.Error(), "cannot start match while")
	}
	err = arena.ResetMatch()
	if assert.NotNil(t, err) {
		assert.Contains(t, err.Error(), "cannot reset match while")
	}
	arena.MatchState = PostMatch
	err = arena.LoadMatch(new(model.Match))
	if assert.NotNil(t, err) {
		assert.Contains(t, err.Error(), "cannot load match while")
	}
	err = arena.StartMatch()
	if assert.NotNil(t, err) {
		assert.Contains(t, err.Error(), "cannot start match while")
	}
	err = arena.AbortMatch()
	if assert.NotNil(t, err) {
		assert.Contains(t, err.Error(), "cannot abort match when")
	}

	err = arena.ResetMatch()
	assert.Nil(t, err)
	assert.Equal(t, PreMatch, arena.MatchState)
	err = arena.ResetMatch()
	assert.Nil(t, err)
	err = arena.LoadMatch(new(model.Match))
	assert.Nil(t, err)
}

func TestMatchStartRobotLinkEnforcement(t *testing.T) {
	arena := setupTestArena(t)

	arena.Database.CreateTeam(&model.Team{Id: 101})
	arena.Database.CreateTeam(&model.Team{Id: 102})
	arena.Database.CreateTeam(&model.Team{Id: 103})
	arena.Database.CreateTeam(&model.Team{Id: 104})
	arena.Database.CreateTeam(&model.Team{Id: 105})
	arena.Database.CreateTeam(&model.Team{Id: 106})
	match := model.Match{Red1: 101, Red2: 102, Red3: 103, Blue1: 104, Blue2: 105, Blue3: 106}
	arena.Database.CreateMatch(&match)

	err := arena.LoadMatch(&match)
	assert.Nil(t, err)
	arena.AllianceStations["R1"].DsConn = &DriverStationConnection{TeamId: 101}
	arena.AllianceStations["R2"].DsConn = &DriverStationConnection{TeamId: 102}
	arena.AllianceStations["R3"].DsConn = &DriverStationConnection{TeamId: 103}
	arena.AllianceStations["B1"].DsConn = &DriverStationConnection{TeamId: 104}
	arena.AllianceStations["B2"].DsConn = &DriverStationConnection{TeamId: 105}
	arena.AllianceStations["B3"].DsConn = &DriverStationConnection{TeamId: 106}
	for _, station := range arena.AllianceStations {
		station.DsConn.RobotLinked = true
	}
	err = arena.StartMatch()
	assert.Nil(t, err)
	arena.MatchState = PreMatch

	// Check with a single team E-stopped, A-stopped, not linked, and bypassed.
	arena.AllianceStations["R1"].EStop = true
	err = arena.StartMatch()
	if assert.NotNil(t, err) {
		assert.Contains(t, err.Error(), "while an emergency stop is active")
	}
	arena.AllianceStations["R1"].EStop = false
	arena.AllianceStations["R1"].aStopReset = false
	arena.AllianceStations["R1"].AStop = true
	err = arena.StartMatch()
	if assert.NotNil(t, err) {
		assert.Contains(t, err.Error(), "if an autonomous stop has not been reset since the previous match")
	}
	arena.AllianceStations["R1"].aStopReset = true
	arena.AllianceStations["R1"].DsConn.RobotLinked = false
	err = arena.StartMatch()
	if assert.NotNil(t, err) {
		assert.Contains(t, err.Error(), "until all robots are connected or bypassed")
	}
	arena.AllianceStations["R1"].Bypass = true
	err = arena.StartMatch()
	assert.Nil(t, err)
	arena.AllianceStations["R1"].Bypass = false
	arena.MatchState = PreMatch

	// Check with a team missing.
	err = arena.assignTeam(0, "R1")
	assert.Nil(t, err)
	err = arena.StartMatch()
	if assert.NotNil(t, err) {
		assert.Contains(t, err.Error(), "until all robots are connected or bypassed")
	}
	arena.AllianceStations["R1"].Bypass = true
	err = arena.StartMatch()
	assert.Nil(t, err)
	arena.MatchState = PreMatch

	// Check with no teams present.
	arena.LoadMatch(new(model.Match))
	err = arena.StartMatch()
	if assert.NotNil(t, err) {
		assert.Contains(t, err.Error(), "until all robots are connected or bypassed")
	}
	arena.AllianceStations["R1"].EStop = false
	arena.AllianceStations["R2"].EStop = false
	arena.AllianceStations["R3"].EStop = false
	arena.AllianceStations["B1"].EStop = false
	arena.AllianceStations["B2"].EStop = false
	arena.AllianceStations["B3"].EStop = false
	arena.AllianceStations["R1"].Bypass = true
	arena.AllianceStations["R2"].Bypass = true
	arena.AllianceStations["R3"].Bypass = true
	arena.AllianceStations["B1"].Bypass = true
	arena.AllianceStations["B2"].Bypass = true
	arena.AllianceStations["B3"].Bypass = true
	arena.AllianceStations["B3"].EStop = true
	err = arena.StartMatch()
	if assert.NotNil(t, err) {
		assert.Contains(t, err.Error(), "while an emergency stop is active")
	}
	arena.AllianceStations["B3"].EStop = false
	err = arena.StartMatch()
	assert.Nil(t, err)
}

func TestLoadNextMatch(t *testing.T) {
	arena := setupTestArena(t)

	arena.Database.CreateTeam(&model.Team{Id: 1114})
	practiceMatch1 := model.Match{Type: model.Practice, TypeOrder: 1}
	practiceMatch2 := model.Match{Type: model.Practice, TypeOrder: 2, Status: game.RedWonMatch}
	practiceMatch3 := model.Match{Type: model.Practice, TypeOrder: 3}
	arena.Database.CreateMatch(&practiceMatch1)
	arena.Database.CreateMatch(&practiceMatch2)
	arena.Database.CreateMatch(&practiceMatch3)
	qualificationMatch1 := model.Match{Type: model.Qualification, TypeOrder: 1, Status: game.BlueWonMatch}
	qualificationMatch2 := model.Match{Type: model.Qualification, TypeOrder: 2}
	arena.Database.CreateMatch(&qualificationMatch1)
	arena.Database.CreateMatch(&qualificationMatch2)

	// Test match should be followed by another, empty test match.
	assert.Equal(t, 0, arena.CurrentMatch.Id)
	err := arena.SubstituteTeams(1114, 0, 0, 0, 0, 0)
	assert.Nil(t, err)
	arena.CurrentMatch.Status = game.TieMatch
	err = arena.LoadNextMatch(false)
	assert.Nil(t, err)
	assert.Equal(t, 0, arena.CurrentMatch.Id)
	assert.Equal(t, 0, arena.CurrentMatch.Red1)
	assert.Equal(t, false, arena.CurrentMatch.IsComplete())

	// Other matches should be loaded by type until they're all complete.
	err = arena.LoadMatch(&practiceMatch2)
	assert.Nil(t, err)
	err = arena.LoadNextMatch(false)
	assert.Nil(t, err)
	assert.Equal(t, practiceMatch1.Id, arena.CurrentMatch.Id)
	practiceMatch1.Status = game.RedWonMatch
	arena.Database.UpdateMatch(&practiceMatch1)
	err = arena.LoadNextMatch(false)
	assert.Nil(t, err)
	assert.Equal(t, practiceMatch3.Id, arena.CurrentMatch.Id)
	practiceMatch3.Status = game.BlueWonMatch
	arena.Database.UpdateMatch(&practiceMatch3)
	err = arena.LoadNextMatch(false)
	assert.Nil(t, err)
	assert.Equal(t, 0, arena.CurrentMatch.Id)
	assert.Equal(t, model.Test, arena.CurrentMatch.Type)

	err = arena.LoadMatch(&qualificationMatch1)
	assert.Nil(t, err)
	err = arena.LoadNextMatch(false)
	assert.Nil(t, err)
	assert.Equal(t, qualificationMatch2.Id, arena.CurrentMatch.Id)
}

func TestSubstituteTeam(t *testing.T) {
	arena := setupTestArena(t)
	tournament.CreateTestAlliances(arena.Database, 2)
	arena.PlayoffTournament, _ = playoff.NewPlayoffTournament(
		arena.EventSettings.PlayoffType, arena.EventSettings.NumPlayoffAlliances,
	)

	arena.Database.CreateTeam(&model.Team{Id: 101})
	arena.Database.CreateTeam(&model.Team{Id: 102})
	arena.Database.CreateTeam(&model.Team{Id: 103})
	arena.Database.CreateTeam(&model.Team{Id: 104})
	arena.Database.CreateTeam(&model.Team{Id: 105})
	arena.Database.CreateTeam(&model.Team{Id: 106})
	arena.Database.CreateTeam(&model.Team{Id: 107})

	// Substitute teams into test match.
	err := arena.SubstituteTeams(0, 0, 0, 101, 0, 0)
	assert.Nil(t, err)
	assert.Equal(t, 101, arena.CurrentMatch.Blue1)
	assert.Equal(t, 101, arena.AllianceStations["B1"].Team.Id)
	err = arena.assignTeam(104, "R4")
	if assert.NotNil(t, err) {
		assert.Contains(t, err.Error(), "Invalid alliance station")
	}

	// Substitute teams into practice match.
	match := model.Match{Type: model.Practice, Red1: 101, Red2: 102, Red3: 103, Blue1: 104, Blue2: 105, Blue3: 106}
	arena.Database.CreateMatch(&match)
	arena.LoadMatch(&match)
	err = arena.SubstituteTeams(107, 102, 103, 104, 105, 106)
	assert.Nil(t, err)
	assert.Equal(t, 107, arena.CurrentMatch.Red1)
	assert.Equal(t, 107, arena.AllianceStations["R1"].Team.Id)
	matchResult := model.NewMatchResult()
	matchResult.MatchId = arena.CurrentMatch.Id

	// Check that substitution is disallowed in qualification matches.
	match = model.Match{Type: model.Qualification, Red1: 101, Red2: 102, Red3: 103, Blue1: 104, Blue2: 105, Blue3: 106}
	arena.Database.CreateMatch(&match)
	arena.LoadMatch(&match)
	err = arena.SubstituteTeams(107, 102, 103, 104, 105, 106)
	if assert.NotNil(t, err) {
		assert.Contains(t, err.Error(), "Can't substitute teams for qualification matches.")
	}
	match = model.Match{Type: model.Playoff, Red1: 101, Red2: 102, Red3: 103, Blue1: 104, Blue2: 105, Blue3: 106}
	arena.Database.CreateMatch(&match)
	arena.LoadMatch(&match)
	assert.Nil(t, arena.SubstituteTeams(107, 102, 103, 104, 105, 106))

	// Check that loading a nonexistent team fails.
	err = arena.SubstituteTeams(101, 102, 103, 104, 105, 108)
	if assert.NotNil(t, err) {
		assert.Equal(t, err.Error(), "Team 108 is not present at the event.")
	}
}

func TestLoadTeamsFromNexus(t *testing.T) {
	arena := setupTestArena(t)

	for i := 1; i <= 12; i++ {
		arena.Database.CreateTeam(&model.Team{Id: 100 + i})
	}
	match := model.Match{
		Type:        model.Practice,
		Red1:        101,
		Red2:        102,
		Red3:        103,
		Blue1:       104,
		Blue2:       105,
		Blue3:       106,
		TbaMatchKey: model.TbaMatchKey{CompLevel: "p", SetNumber: 0, MatchNumber: 1},
	}
	arena.Database.CreateMatch(&match)

	assertTeams := func(red1, red2, red3, blue1, blue2, blue int) {
		assert.Equal(t, red1, arena.CurrentMatch.Red1)
		assert.Equal(t, red2, arena.CurrentMatch.Red2)
		assert.Equal(t, red3, arena.CurrentMatch.Red3)
		assert.Equal(t, blue1, arena.CurrentMatch.Blue1)
		assert.Equal(t, blue2, arena.CurrentMatch.Blue2)
		assert.Equal(t, blue, arena.CurrentMatch.Blue3)
		assert.Equal(t, red1, arena.AllianceStations["R1"].Team.Id)
		assert.Equal(t, red2, arena.AllianceStations["R2"].Team.Id)
		assert.Equal(t, red3, arena.AllianceStations["R3"].Team.Id)
		assert.Equal(t, blue1, arena.AllianceStations["B1"].Team.Id)
		assert.Equal(t, blue2, arena.AllianceStations["B2"].Team.Id)
		assert.Equal(t, blue, arena.AllianceStations["B3"].Team.Id)
	}

	// Sanity check that the match loads correctly without Nexus enabled.
	assert.Nil(t, arena.LoadMatch(&match))
	assertTeams(101, 102, 103, 104, 105, 106)

	// Mock the Nexus server.
	nexusServer := httptest.NewServer(
		http.HandlerFunc(
			func(w http.ResponseWriter, r *http.Request) {
				if strings.Contains(r.URL.String(), "/api/v1/event/my_event_code/match/p1/lineup") {
					w.Write([]byte("{\"red\":[\"112\",\"111\",\"110\"],\"blue\":[\"109\",\"108\",\"107\"]}"))
				} else {
					http.Error(w, "Match not found", 404)
				}
			},
		),
	)
	defer nexusServer.Close()
	arena.NexusClient = partner.NewNexusClient("my_event_code")
	arena.NexusClient.BaseUrl = nexusServer.URL
	arena.EventSettings.NexusEnabled = true

	// Check that the correct teams are loaded from Nexus.
	assert.Nil(t, arena.LoadMatch(&match))
	assertTeams(112, 111, 110, 109, 108, 107)

	// Check with a match that Nexus doesn't know about.
	match = model.Match{
		Type:        model.Practice,
		Red1:        106,
		Red2:        105,
		Red3:        104,
		Blue1:       103,
		Blue2:       102,
		Blue3:       101,
		TbaMatchKey: model.TbaMatchKey{CompLevel: "p", SetNumber: 0, MatchNumber: 2},
	}
	arena.Database.CreateMatch(&match)
	assert.Nil(t, arena.LoadMatch(&match))
	assertTeams(106, 105, 104, 103, 102, 101)
}

func TestArenaTimeout(t *testing.T) {
	arena := setupTestArena(t)

	// Test regular ending of timeout.
	timeoutDurationSec := 9
	assert.Nil(t, arena.StartTimeout("Break 1", timeoutDurationSec))
	assert.Equal(t, timeoutDurationSec, game.MatchTiming.TimeoutDurationSec)
	assert.Equal(t, TimeoutActive, arena.MatchState)
	assert.Equal(t, "Break 1", arena.breakDescription)
	arena.MatchStartTime = time.Now().Add(-time.Duration(timeoutDurationSec) * time.Second)
	arena.Update()
	assert.Equal(t, PostTimeout, arena.MatchState)
	arena.MatchStartTime = time.Now().Add(-time.Duration(timeoutDurationSec+postTimeoutSec) * time.Second)
	arena.Update()
	assert.Equal(t, PreMatch, arena.MatchState)
	// Test early cancellation of timeout.
	timeoutDurationSec = 28
	assert.Nil(t, arena.StartTimeout("Break 2", timeoutDurationSec))
	assert.Equal(t, "Break 2", arena.breakDescription)
	assert.Equal(t, TimeoutActive, arena.MatchState)
	assert.Equal(t, timeoutDurationSec, game.MatchTiming.TimeoutDurationSec)
	assert.Nil(t, arena.AbortMatch())
	arena.Update()
	assert.Equal(t, PostTimeout, arena.MatchState)
	arena.MatchStartTime = time.Now().Add(-time.Duration(timeoutDurationSec+postTimeoutSec) * time.Second)
	arena.Update()
	assert.Equal(t, PreMatch, arena.MatchState)
	
	// Test that timeout can't be started during a match.
	arena.AllianceStations["R1"].EStop = false
	arena.AllianceStations["R2"].EStop = false
	arena.AllianceStations["R3"].EStop = false
	arena.AllianceStations["B1"].EStop = false
	arena.AllianceStations["B2"].EStop = false
	arena.AllianceStations["B3"].EStop = false
	arena.AllianceStations["R1"].Bypass = true
	arena.AllianceStations["R1"].Bypass = true
	arena.AllianceStations["R2"].Bypass = true
	arena.AllianceStations["R3"].Bypass = true
	arena.AllianceStations["B1"].Bypass = true
	arena.AllianceStations["B2"].Bypass = true
	arena.AllianceStations["B3"].Bypass = true
	assert.Nil(t, arena.StartMatch())
	arena.Update()
	assert.NotNil(t, arena.StartTimeout("Timeout", 1))
	assert.NotEqual(t, TimeoutActive, arena.MatchState)
	assert.Equal(t, timeoutDurationSec, game.MatchTiming.TimeoutDurationSec)
<<<<<<< HEAD
	arena.MatchStartTime = time.Now().Add(
		-time.Duration(
			game.MatchTiming.WarmupDurationSec+game.MatchTiming.AutoDurationSec+game.MatchTiming.PauseDurationSec+
				game.MatchTiming.TeleopDurationSec,
		) * time.Second,
	)
	for arena.MatchState != PostMatch {
		arena.Update()
		assert.NotNil(t, arena.StartTimeout("Timeout", 1))
	}

	// Test that a match can be loaded during a timeout.
	assert.Nil(t, arena.ResetMatch())
	assert.Nil(t, arena.LoadTestMatch())
	assert.Nil(t, arena.StartTimeout("Break 2", 10))
	assert.Equal(t, TimeoutActive, arena.MatchState)
	match := model.Match{
		Type: model.Playoff, ShortName: "F1", Red1: 1, Red2: 2, Red3: 3, Blue1: 4, Blue2: 5, Blue3: 6,
	}
	assert.Nil(t, arena.Database.CreateMatch(&match))
	assert.Nil(t, arena.LoadMatch(&match))
	assert.Equal(t, TimeoutActive, arena.MatchState)
	assert.Equal(t, match, *arena.CurrentMatch)
=======
	arena.MatchStartTime = time.Now().Add(-time.Duration(game.MatchTiming.WarmupDurationSec+
		game.MatchTiming.AutoDurationSec+game.MatchTiming.PauseDurationSec+game.MatchTiming.TeleopDurationSec) *
		time.Second)
		for arena.MatchState != PostMatch {
			arena.Update()
			assert.NotNil(t, arena.StartTimeout("Timeout", 1))
			}
			
			// Test that a match can be loaded during a timeout.
			assert.Nil(t, arena.ResetMatch())
			assert.Nil(t, arena.LoadTestMatch())
			assert.Nil(t, arena.StartTimeout("Break 2", 10))
			assert.Equal(t, TimeoutActive, arena.MatchState)
			match := model.Match{
				Type: model.Playoff, ShortName: "F1", Red1: 1, Red2: 2, Red3: 3, Blue1: 4, Blue2: 5, Blue3: 6,
				}
				assert.Nil(t, arena.Database.CreateMatch(&match))
				assert.Nil(t, arena.LoadMatch(&match))
				assert.Equal(t, TimeoutActive, arena.MatchState)
				assert.Equal(t, match, *arena.CurrentMatch)
	
>>>>>>> 785e57e0
}

func TestSaveTeamHasConnected(t *testing.T) {
	arena := setupTestArena(t)

	arena.Database.CreateTeam(&model.Team{Id: 101})
	arena.Database.CreateTeam(&model.Team{Id: 102})
	arena.Database.CreateTeam(&model.Team{Id: 103})
	arena.Database.CreateTeam(&model.Team{Id: 104})
	arena.Database.CreateTeam(&model.Team{Id: 105})
	arena.Database.CreateTeam(&model.Team{Id: 106, City: "San Jose", HasConnected: true})
	match := model.Match{Red1: 101, Red2: 102, Red3: 103, Blue1: 104, Blue2: 105, Blue3: 106}
	arena.Database.CreateMatch(&match)
	arena.LoadMatch(&match)
	arena.AllianceStations["R1"].DsConn = &DriverStationConnection{TeamId: 101}
	arena.AllianceStations["R1"].Bypass = true
	arena.AllianceStations["R2"].DsConn = &DriverStationConnection{TeamId: 102, RobotLinked: true}
	arena.AllianceStations["R3"].DsConn = &DriverStationConnection{TeamId: 103}
	arena.AllianceStations["R3"].Bypass = true
	arena.AllianceStations["B1"].DsConn = &DriverStationConnection{TeamId: 104}
	arena.AllianceStations["B1"].Bypass = true
	arena.AllianceStations["B2"].DsConn = &DriverStationConnection{TeamId: 105, RobotLinked: true}
	arena.AllianceStations["B3"].DsConn = &DriverStationConnection{TeamId: 106, RobotLinked: true}
	arena.AllianceStations["B3"].Team.City = "Sand Hosay" // Change some other field to verify that it isn't saved.
	assert.Nil(t, arena.StartMatch())

	// Check that the connection status was saved for the teams that just linked for the first time.
	teams, _ := arena.Database.GetAllTeams()
	if assert.Equal(t, 6, len(teams)) {
		assert.False(t, teams[0].HasConnected)
		assert.True(t, teams[1].HasConnected)
		assert.False(t, teams[2].HasConnected)
		assert.False(t, teams[3].HasConnected)
		assert.True(t, teams[4].HasConnected)
		assert.True(t, teams[5].HasConnected)
		assert.Equal(t, "San Jose", teams[5].City)
	}
}

func TestPlcEStopAStop(t *testing.T) {
	arena := setupTestArena(t)
	var plc FakePlc
	plc.isEnabled = true
	arena.Plc = &plc

	arena.Database.CreateTeam(&model.Team{Id: 254})
	err := arena.assignTeam(254, "R1")
	assert.Nil(t, err)
	dummyDs := &DriverStationConnection{TeamId: 254}
	arena.AllianceStations["R1"].DsConn = dummyDs
	arena.Database.CreateTeam(&model.Team{Id: 148})
	err = arena.assignTeam(148, "R2")
	assert.Nil(t, err)
	dummyDs = &DriverStationConnection{TeamId: 148}
	arena.AllianceStations["R2"].DsConn = dummyDs

	arena.AllianceStations["R1"].EStop = false
	arena.AllianceStations["R2"].EStop = false
	arena.AllianceStations["R3"].EStop = false
	arena.AllianceStations["B1"].EStop = false
	arena.AllianceStations["B2"].EStop = false
	arena.AllianceStations["B3"].EStop = false
	arena.AllianceStations["R1"].DsConn.RobotLinked = true
	arena.AllianceStations["R1"].aStopReset = true
	arena.AllianceStations["R2"].DsConn.RobotLinked = true
	arena.AllianceStations["R2"].aStopReset = true
	arena.AllianceStations["R3"].Bypass = true
	arena.AllianceStations["R3"].aStopReset = true
	arena.AllianceStations["B1"].Bypass = true
	arena.AllianceStations["B1"].aStopReset = true
	arena.AllianceStations["B2"].Bypass = true
	arena.AllianceStations["B2"].aStopReset = true
	arena.AllianceStations["B3"].Bypass = true
	arena.AllianceStations["B3"].aStopReset = true
	err = arena.StartMatch()
	assert.Nil(t, err)
	arena.Update()
	arena.MatchStartTime = time.Now().Add(-time.Duration(game.MatchTiming.WarmupDurationSec) * time.Second)
	arena.Update()
	assert.Equal(t, AutoPeriod, arena.MatchState)
	assert.Equal(t, true, arena.AllianceStations["R1"].DsConn.Enabled)

	// Press the R1 A-stop.
	plc.redAStops[0] = true
	plc.redEStops[0] = false
	plc.redAStops[1] = false
	plc.redEStops[1] = false
	arena.Update()
	assert.Equal(t, true, arena.AllianceStations["R1"].AStop)
	assert.Equal(t, false, arena.AllianceStations["R1"].EStop)
	assert.Equal(t, false, arena.AllianceStations["R2"].AStop)
	assert.Equal(t, false, arena.AllianceStations["R2"].EStop)
	arena.lastDsPacketTime = time.Unix(0, 0) // Force a DS packet.
	arena.Update()
	assert.Equal(t, false, arena.AllianceStations["R1"].DsConn.Enabled)
	assert.Equal(t, false, arena.AllianceStations["R1"].DsConn.EStop)
	assert.Equal(t, true, arena.AllianceStations["R1"].DsConn.AStop)
	assert.Equal(t, true, arena.AllianceStations["R2"].DsConn.Enabled)

	// Unpress the R1 A-stop and press the R2 E-stop.
	plc.redAStops[0] = false
	plc.redEStops[0] = false
	plc.redAStops[1] = false
	plc.redEStops[1] = true
	arena.Update()
	assert.Equal(t, true, arena.AllianceStations["R1"].AStop)
	assert.Equal(t, false, arena.AllianceStations["R1"].EStop)
	assert.Equal(t, false, arena.AllianceStations["R2"].AStop)
	assert.Equal(t, true, arena.AllianceStations["R2"].EStop)
	arena.lastDsPacketTime = time.Unix(0, 0) // Force a DS packet.
	arena.Update()
	assert.Equal(t, false, arena.AllianceStations["R1"].DsConn.Enabled)
	assert.Equal(t, false, arena.AllianceStations["R1"].DsConn.EStop)
	assert.Equal(t, true, arena.AllianceStations["R1"].DsConn.AStop)
	assert.Equal(t, false, arena.AllianceStations["R2"].DsConn.Enabled)
	assert.Equal(t, true, arena.AllianceStations["R2"].DsConn.EStop)
	assert.Equal(t, false, arena.AllianceStations["R2"].DsConn.AStop)

	// Unpress the R2 E-stop.
	plc.redAStops[0] = false
	plc.redEStops[0] = false
	plc.redAStops[1] = false
	plc.redEStops[1] = false
	arena.Update()
	assert.Equal(t, true, arena.AllianceStations["R1"].AStop)
	assert.Equal(t, false, arena.AllianceStations["R1"].EStop)
	assert.Equal(t, false, arena.AllianceStations["R2"].AStop)
	assert.Equal(t, true, arena.AllianceStations["R2"].EStop)
	arena.lastDsPacketTime = time.Unix(0, 0) // Force a DS packet.
	arena.Update()
	assert.Equal(t, false, arena.AllianceStations["R1"].DsConn.Enabled)
	assert.Equal(t, false, arena.AllianceStations["R2"].DsConn.Enabled)

	// Transition into the teleop period without any stops.
	arena.MatchStartTime = time.Now().Add(
		-time.Duration(game.MatchTiming.WarmupDurationSec+game.MatchTiming.AutoDurationSec) * time.Second,
	)
	arena.Update()
	assert.Equal(t, PausePeriod, arena.MatchState)
	arena.MatchStartTime = time.Now().Add(
		-time.Duration(
			game.MatchTiming.WarmupDurationSec+game.MatchTiming.AutoDurationSec+game.MatchTiming.PauseDurationSec,
		) * time.Second,
	)
	arena.Update()
	assert.Equal(t, false, arena.AllianceStations["R1"].AStop)
	assert.Equal(t, false, arena.AllianceStations["R1"].EStop)
	assert.Equal(t, false, arena.AllianceStations["R2"].AStop)
	assert.Equal(t, true, arena.AllianceStations["R2"].EStop)
	arena.lastDsPacketTime = time.Unix(0, 0) // Force a DS packet.
	arena.Update()
	assert.Equal(t, TeleopPeriod, arena.MatchState)
	assert.Equal(t, true, arena.AllianceStations["R1"].DsConn.Enabled)
	assert.Equal(t, false, arena.AllianceStations["R2"].DsConn.Enabled)

	// Press the R1 E-stop and the R2 A-stop.
	plc.redAStops[0] = false
	plc.redEStops[0] = true
	plc.redAStops[1] = true
	plc.redEStops[1] = false
	arena.Update()
	assert.Equal(t, false, arena.AllianceStations["R1"].AStop)
	assert.Equal(t, true, arena.AllianceStations["R1"].EStop)
	assert.Equal(t, true, arena.AllianceStations["R2"].AStop)
	assert.Equal(t, true, arena.AllianceStations["R2"].EStop)
	arena.lastDsPacketTime = time.Unix(0, 0) // Force a DS packet.
	arena.Update()
	assert.Equal(t, false, arena.AllianceStations["R1"].DsConn.Enabled)
	assert.Equal(t, false, arena.AllianceStations["R2"].DsConn.Enabled)

	// Ensure the other stations A-stops are working as well.
	plc.redAStops[2] = true
	plc.redEStops[2] = false
	plc.blueAStops[0] = true
	plc.blueEStops[0] = false
	plc.blueAStops[1] = true
	plc.blueEStops[1] = false
	plc.blueAStops[2] = true
	plc.blueEStops[2] = false
	arena.Update()
	assert.Equal(t, true, arena.AllianceStations["R3"].AStop)
	assert.Equal(t, false, arena.AllianceStations["R3"].EStop)
	assert.Equal(t, true, arena.AllianceStations["B1"].AStop)
	assert.Equal(t, false, arena.AllianceStations["B1"].EStop)
	assert.Equal(t, true, arena.AllianceStations["B2"].AStop)
	assert.Equal(t, false, arena.AllianceStations["B2"].EStop)
	assert.Equal(t, true, arena.AllianceStations["B3"].AStop)
	assert.Equal(t, false, arena.AllianceStations["B3"].EStop)

	// Ensure the other stations E-stops are working as well.
	plc.redAStops[2] = false
	plc.redEStops[2] = true
	plc.blueAStops[0] = false
	plc.blueEStops[0] = true
	plc.blueAStops[1] = false
	plc.blueEStops[1] = true
	plc.blueAStops[2] = false
	plc.blueEStops[2] = true
	arena.Update()
	assert.Equal(t, false, arena.AllianceStations["R3"].AStop)
	assert.Equal(t, true, arena.AllianceStations["R3"].EStop)
	assert.Equal(t, false, arena.AllianceStations["B1"].AStop)
	assert.Equal(t, true, arena.AllianceStations["B1"].EStop)
	assert.Equal(t, false, arena.AllianceStations["B2"].AStop)
	assert.Equal(t, true, arena.AllianceStations["B2"].EStop)
	assert.Equal(t, false, arena.AllianceStations["B3"].AStop)
	assert.Equal(t, true, arena.AllianceStations["B3"].EStop)

	// Ensure unpressed E-stops are cleared at the end of the match.
	arena.MatchStartTime = time.Now().Add(
		-time.Duration(
			game.MatchTiming.WarmupDurationSec+game.MatchTiming.AutoDurationSec+game.MatchTiming.PauseDurationSec+
				game.MatchTiming.TeleopDurationSec,
		) * time.Second,
	)
	arena.Update()
	plc.blueEStops[2] = false
	arena.Update()
	assert.Equal(t, true, arena.AllianceStations["R1"].EStop)
	assert.Equal(t, false, arena.AllianceStations["R2"].EStop)
	assert.Equal(t, true, arena.AllianceStations["R3"].EStop)
	assert.Equal(t, true, arena.AllianceStations["B1"].EStop)
	assert.Equal(t, true, arena.AllianceStations["B2"].EStop)
	assert.Equal(t, false, arena.AllianceStations["B3"].EStop)
}

func TestPlcEStopAStopWithPlcDisabled(t *testing.T) {
	arena := setupTestArena(t)
	var plc FakePlc
	plc.isEnabled = false
	arena.Plc = &plc

	arena.Database.CreateTeam(&model.Team{Id: 254})
	err := arena.assignTeam(254, "R1")
	assert.Nil(t, err)
	arena.AllianceStations["R1"].DsConn = &DriverStationConnection{TeamId: 254}
	arena.AllianceStations["R2"].DsConn = &DriverStationConnection{TeamId: 1323}

	arena.AllianceStations["R1"].DsConn.RobotLinked = true
	arena.AllianceStations["R2"].DsConn.RobotLinked = true
	arena.AllianceStations["R3"].Bypass = true
	arena.AllianceStations["B1"].Bypass = true
	arena.AllianceStations["B2"].Bypass = true
	arena.AllianceStations["B3"].Bypass = true
	arena.AllianceStations["R1"].EStop = false
	arena.AllianceStations["R2"].EStop = false
	arena.AllianceStations["R3"].EStop = false
	arena.AllianceStations["B1"].EStop = false
	arena.AllianceStations["B2"].EStop = false
	arena.AllianceStations["B3"].EStop = false
	assert.Nil(t, arena.StartMatch())
	arena.Update()
	arena.MatchStartTime = time.Now().Add(-time.Duration(game.MatchTiming.WarmupDurationSec) * time.Second)
	arena.Update()
	assert.Equal(t, AutoPeriod, arena.MatchState)
	assert.Equal(t, true, arena.AllianceStations["R1"].DsConn.Enabled)

	plc.redEStops[0] = true
	plc.redAStops[1] = true
	arena.Update()
	assert.Equal(t, false, arena.AllianceStations["R1"].AStop)
	//assert.Equal(t, false, arena.AllianceStations["R1"].EStop) // E-stop are always monitored in Freezy Arena
	assert.Equal(t, true, arena.AllianceStations["R1"].EStop) // E-stop are always monitored in Freezy Arena
	assert.Equal(t, true, arena.AllianceStations["R1"].DsConn.Enabled)
	//assert.Equal(t, false, arena.AllianceStations["R2"].AStop) // A-stop are always monitored in Freezy Arena
	assert.Equal(t, true, arena.AllianceStations["R2"].AStop) // A-stop are always monitored in Freezy Arena
	assert.Equal(t, false, arena.AllianceStations["R2"].EStop) 
	assert.Equal(t, true, arena.AllianceStations["R2"].DsConn.Enabled)
}

func TestPlcFieldEStop(t *testing.T) {
	arena := setupTestArena(t)
	var plc FakePlc
	plc.isEnabled = true
	arena.Plc = &plc

	arena.AllianceStations["R1"].Bypass = true
	arena.AllianceStations["R2"].Bypass = true
	arena.AllianceStations["R3"].Bypass = true
	arena.AllianceStations["B1"].Bypass = true
	arena.AllianceStations["B2"].Bypass = true
	arena.AllianceStations["B3"].Bypass = true
	assert.Nil(t, arena.StartMatch())
	arena.Update()
	arena.MatchStartTime = time.Now().Add(-time.Duration(game.MatchTiming.WarmupDurationSec) * time.Second)
	arena.Update()
	assert.Equal(t, AutoPeriod, arena.MatchState)

	plc.fieldEStop = true
	arena.Update()
	assert.True(t, arena.matchAborted)
	assert.Equal(t, PostMatch, arena.MatchState)
}

func TestPlcFieldEStopWithPlcDisabled(t *testing.T) {
	arena := setupTestArena(t)
	var plc FakePlc
	plc.isEnabled = false
	arena.Plc = &plc

	arena.AllianceStations["R1"].Bypass = true
	arena.AllianceStations["R2"].Bypass = true
	arena.AllianceStations["R3"].Bypass = true
	arena.AllianceStations["B1"].Bypass = true
	arena.AllianceStations["B2"].Bypass = true
	arena.AllianceStations["B3"].Bypass = true
	assert.Nil(t, arena.StartMatch())
	arena.Update()
	arena.MatchStartTime = time.Now().Add(-time.Duration(game.MatchTiming.WarmupDurationSec) * time.Second)
	arena.Update()
	assert.Equal(t, AutoPeriod, arena.MatchState)

	plc.fieldEStop = true
	arena.Update()
	assert.False(t, arena.matchAborted)
	assert.Equal(t, AutoPeriod, arena.MatchState)
}

func TestPlcMatchCycleEvergreen(t *testing.T) {
	arena := setupTestArena(t)
	var plc FakePlc
	plc.isEnabled = true
	arena.Plc = &plc

	arena.Update()
	assert.Equal(t, [4]bool{true, true, false, false}, plc.stackLights)

	arena.AllianceStations["R1"].Bypass = true
	arena.AllianceStations["R2"].Bypass = true
	arena.AllianceStations["B1"].Bypass = true
	arena.AllianceStations["B2"].Bypass = true
	arena.Update()
	assert.Equal(t, [4]bool{true, true, false, false}, plc.stackLights)

	arena.AllianceStations["R3"].Bypass = true
	arena.Update()
	assert.Equal(t, [4]bool{false, true, false, false}, plc.stackLights)
	assert.Equal(t, false, plc.stackLightBuzzer)

	// All teams are ready.
	arena.AllianceStations["B3"].Bypass = true
	plc.cycleState = true
	arena.Update()
	assert.Equal(t, [4]bool{false, false, false, true}, plc.stackLights)
	assert.Equal(t, true, plc.stackLightBuzzer)

	// Green light when blink cycle is off.
	plc.cycleState = false
	arena.Update()
	assert.Equal(t, [4]bool{false, false, false, false}, plc.stackLights)

	// Start the match.
	assert.Nil(t, arena.StartMatch())
	arena.Update()
	arena.MatchStartTime = time.Now().Add(-time.Duration(game.MatchTiming.WarmupDurationSec) * time.Second)
	arena.Update()
	assert.Equal(t, AutoPeriod, arena.MatchState)
	assert.Equal(t, [4]bool{false, false, false, true}, plc.stackLights)
	assert.Equal(t, false, plc.stackLightBuzzer)

	// End the match.
	arena.MatchStartTime = time.Now().Add(
		-time.Duration(
			game.MatchTiming.WarmupDurationSec+game.MatchTiming.AutoDurationSec+game.MatchTiming.PauseDurationSec+
				game.MatchTiming.TeleopDurationSec,
		) * time.Second,
	)
	arena.Update()
	arena.Update()
	arena.Update()
	assert.Equal(t, PostMatch, arena.MatchState)
	assert.Equal(t, [4]bool{false, false, true, false}, plc.stackLights)
	assert.Equal(t, false, plc.fieldResetLight)

	// Ready the score.
	arena.RedRealtimeScore.FoulsCommitted = true
	arena.BlueRealtimeScore.FoulsCommitted = true
	redWs := &websocket.Websocket{}
	arena.ScoringPanelRegistry.RegisterPanel("red_near", redWs)
	arena.ScoringPanelRegistry.SetScoreCommitted("red_near", redWs)
	arena.Update()
	assert.Equal(t, [4]bool{false, false, true, false}, plc.stackLights)
	blueWs := &websocket.Websocket{}
	arena.ScoringPanelRegistry.RegisterPanel("blue_far", blueWs)
	arena.ScoringPanelRegistry.SetScoreCommitted("blue_far", blueWs)
	arena.Update()
	assert.Equal(t, [4]bool{false, false, true, false}, plc.stackLights)
	arena.ScoringPanelRegistry.RegisterPanel("blue_near", redWs)
	arena.ScoringPanelRegistry.SetScoreCommitted("blue_near", redWs)
	arena.Update()
	assert.Equal(t, [4]bool{false, false, true, false}, plc.stackLights)
	arena.ScoringPanelRegistry.RegisterPanel("red_far", redWs)
	arena.ScoringPanelRegistry.SetScoreCommitted("red_far", redWs)
	arena.Update()
	assert.Equal(t, [4]bool{false, false, false, false}, plc.stackLights)

	arena.FieldReset = true
	arena.Update()
	assert.Equal(t, true, plc.fieldResetLight)
}

func TestPlcMatchCycleGameSpecificWithCoopEnabled(t *testing.T) {
	arena := setupTestArena(t)
	var plc FakePlc
	plc.isEnabled = true
	arena.Plc = &plc

	// Check that no inputs or outputs are active before the match starts.
	assert.Equal(t, PreMatch, arena.MatchState)
	plc.redProcessorCount = 5
	plc.blueProcessorCount = 8
	arena.Update()
	redScore := &arena.RedRealtimeScore.CurrentScore
	blueScore := &arena.BlueRealtimeScore.CurrentScore
	assert.Equal(t, 0, redScore.ProcessorAlgae)
	assert.Equal(t, 0, blueScore.ProcessorAlgae)
	assert.Equal(t, [3]bool{false, false, false}, plc.redTrussLights)
	assert.Equal(t, [3]bool{false, false, false}, plc.blueTrussLights)
	plc.redProcessorCount = 0
	plc.blueProcessorCount = 0

	// Start the match.
	arena.AllianceStations["R1"].Bypass = true
	arena.AllianceStations["R2"].Bypass = true
	arena.AllianceStations["R3"].Bypass = true
	arena.AllianceStations["B1"].Bypass = true
	arena.AllianceStations["B2"].Bypass = true
	arena.AllianceStations["B3"].Bypass = true
	arena.Update()
	assert.Nil(t, arena.StartMatch())
	arena.Update()
	arena.MatchStartTime = time.Now().Add(-time.Duration(game.MatchTiming.WarmupDurationSec) * time.Second)
	arena.Update()
	assert.Equal(t, AutoPeriod, arena.MatchState)

	// Check the autonomous period.
	plc.redProcessorCount = 1
	arena.Update()
	assert.Equal(t, 1, redScore.ProcessorAlgae)
	assert.Equal(t, 0, blueScore.ProcessorAlgae)
	assert.Equal(t, [3]bool{true, false, false}, plc.redTrussLights)
	assert.Equal(t, [3]bool{false, false, false}, plc.blueTrussLights)

	// Check the pause period.
	arena.MatchStartTime = time.Now().Add(
		-time.Duration(game.MatchTiming.WarmupDurationSec+game.MatchTiming.AutoDurationSec) * time.Second,
	)
	arena.Update()
	assert.Equal(t, PausePeriod, arena.MatchState)
	plc.redProcessorCount = 2
	arena.Update()
	assert.Equal(t, 2, redScore.ProcessorAlgae)
	assert.Equal(t, 0, blueScore.ProcessorAlgae)
	assert.Equal(t, [3]bool{true, true, false}, plc.redTrussLights)
	assert.Equal(t, [3]bool{false, false, false}, plc.blueTrussLights)

	// Check the teleop period.
	durationToTeleopStart := time.Duration(
		game.MatchTiming.WarmupDurationSec+game.MatchTiming.AutoDurationSec+game.MatchTiming.PauseDurationSec,
	) * time.Second
	arena.MatchStartTime = time.Now().Add(-durationToTeleopStart - 5000*time.Millisecond)
	arena.Update()
	assert.Equal(t, TeleopPeriod, arena.MatchState)

	plc.blueProcessorCount = 1
	arena.Update()
	assert.Equal(t, 2, redScore.ProcessorAlgae)
	assert.Equal(t, 1, blueScore.ProcessorAlgae)
	assert.Equal(t, [3]bool{true, true, false}, plc.redTrussLights)
	assert.Equal(t, [3]bool{true, false, false}, plc.blueTrussLights)

	plc.redProcessorCount = 3
	arena.Update()
	assert.Equal(t, 3, redScore.ProcessorAlgae)
	assert.Equal(t, 1, blueScore.ProcessorAlgae)
	assert.Equal(t, [3]bool{true, true, false}, plc.redTrussLights)
	assert.Equal(t, [3]bool{true, false, false}, plc.blueTrussLights)

	plc.redProcessorCount = 17
	arena.Update()
	assert.Equal(t, 17, redScore.ProcessorAlgae)
	assert.Equal(t, 1, blueScore.ProcessorAlgae)
	assert.Equal(t, [3]bool{true, true, false}, plc.redTrussLights)
	assert.Equal(t, [3]bool{true, false, false}, plc.blueTrussLights)
	assert.Equal(t, true, arena.RedScoreSummary().CoopertitionCriteriaMet)
	assert.Equal(t, false, arena.RedScoreSummary().CoopertitionBonus)
	assert.Equal(t, false, arena.BlueScoreSummary().CoopertitionCriteriaMet)
	assert.Equal(t, false, arena.BlueScoreSummary().CoopertitionBonus)

	plc.blueProcessorCount = 2
	arena.Update()
	assert.Equal(t, 17, redScore.ProcessorAlgae)
	assert.Equal(t, 2, blueScore.ProcessorAlgae)
	assert.Equal(t, [3]bool{true, true, true}, plc.redTrussLights)
	assert.Equal(t, [3]bool{true, true, true}, plc.blueTrussLights)
	assert.Equal(t, true, arena.RedScoreSummary().CoopertitionCriteriaMet)
	assert.Equal(t, true, arena.RedScoreSummary().CoopertitionBonus)
	assert.Equal(t, true, arena.BlueScoreSummary().CoopertitionCriteriaMet)
	assert.Equal(t, true, arena.BlueScoreSummary().CoopertitionBonus)

	// Check the truss lights during the "sonar ping" warning sound.
	durationToWarning := time.Duration(
		game.MatchTiming.WarmupDurationSec+game.MatchTiming.AutoDurationSec+game.MatchTiming.PauseDurationSec+
			game.MatchTiming.TeleopDurationSec-game.MatchTiming.WarningRemainingDurationSec,
	) * time.Second
	arena.MatchStartTime = time.Now().Add(-durationToWarning - 100*time.Millisecond)
	arena.Update()
	assert.Equal(t, TeleopPeriod, arena.MatchState)
	assert.Equal(t, [3]bool{true, false, false}, plc.redTrussLights)
	assert.Equal(t, [3]bool{true, false, false}, plc.blueTrussLights)
	arena.MatchStartTime = time.Now().Add(-durationToWarning - 300*time.Millisecond)
	arena.Update()
	assert.Equal(t, TeleopPeriod, arena.MatchState)
	assert.Equal(t, [3]bool{false, true, false}, plc.redTrussLights)
	assert.Equal(t, [3]bool{false, true, false}, plc.blueTrussLights)
	arena.MatchStartTime = time.Now().Add(-durationToWarning - 500*time.Millisecond)
	arena.Update()
	assert.Equal(t, TeleopPeriod, arena.MatchState)
	assert.Equal(t, [3]bool{false, false, true}, plc.redTrussLights)
	assert.Equal(t, [3]bool{false, false, true}, plc.blueTrussLights)

	// Undo the co-op and check that the truss lights are back to normal after the warning.
	arena.MatchStartTime = time.Now().Add(-durationToWarning - 5000*time.Millisecond)
	plc.redProcessorCount = 1
	arena.Update()
	assert.Equal(t, 1, redScore.ProcessorAlgae)
	assert.Equal(t, 2, blueScore.ProcessorAlgae)
	assert.Equal(t, [3]bool{true, false, false}, plc.redTrussLights)
	assert.Equal(t, [3]bool{true, true, false}, plc.blueTrussLights)

	// Check after the end of the match.
	durationToTeleopEnd := time.Duration(
		game.MatchTiming.WarmupDurationSec+game.MatchTiming.AutoDurationSec+game.MatchTiming.PauseDurationSec+
			game.MatchTiming.TeleopDurationSec,
	) * time.Second
	arena.MatchStartTime = time.Now().Add(-durationToTeleopEnd + 1*time.Millisecond)
	arena.Update()
	assert.Equal(t, [3]bool{true, false, false}, plc.redTrussLights)
	assert.Equal(t, [3]bool{true, true, false}, plc.blueTrussLights)
	arena.MatchStartTime = time.Now().Add(-durationToTeleopEnd - 1*time.Millisecond)
	arena.Update()
	assert.Equal(t, [3]bool{true, true, true}, plc.redTrussLights)
	assert.Equal(t, [3]bool{true, true, true}, plc.blueTrussLights)
	arena.MatchStartTime = time.Now().Add(-durationToTeleopEnd - 2999*time.Millisecond)
	arena.Update()
	assert.Equal(t, [3]bool{true, true, true}, plc.redTrussLights)
	assert.Equal(t, [3]bool{true, true, true}, plc.blueTrussLights)
	arena.MatchStartTime = time.Now().Add(-durationToTeleopEnd - 3001*time.Millisecond)
	arena.Update()
	assert.Equal(t, [3]bool{false, false, false}, plc.redTrussLights)
	assert.Equal(t, [3]bool{false, false, false}, plc.blueTrussLights)
}

func TestPlcMatchCycleGameSpecificWithCoopDisabled(t *testing.T) {
	defer func() {
		game.CoralBonusCoopEnabled = true
	}()

	testCases := []struct {
		coopEnabled bool
		matchType   model.MatchType
	}{
		// 0. Playoff match with co-op enabled.
		{true, model.Playoff},

		// 1. Playoff match with co-op disabled.
		{false, model.Playoff},

		// 2. Qualification match with co-op disabled.
		{false, model.Qualification},
	}

	for i, tc := range testCases {
		t.Run(
			strconv.Itoa(i),
			func(t *testing.T) {
				arena := setupTestArena(t)
				var plc FakePlc
				plc.isEnabled = true
				arena.Plc = &plc
				game.CoralBonusCoopEnabled = tc.coopEnabled
				arena.CurrentMatch.Type = tc.matchType

				// Check that no inputs or outputs are active before the match starts.
				assert.Equal(t, PreMatch, arena.MatchState)
				plc.redProcessorCount = 5
				plc.blueProcessorCount = 8
				arena.Update()
				redScore := &arena.RedRealtimeScore.CurrentScore
				blueScore := &arena.BlueRealtimeScore.CurrentScore
				assert.Equal(t, 0, redScore.ProcessorAlgae)
				assert.Equal(t, 0, blueScore.ProcessorAlgae)
				assert.Equal(t, [3]bool{false, false, false}, plc.redTrussLights)
				assert.Equal(t, [3]bool{false, false, false}, plc.blueTrussLights)
				plc.redProcessorCount = 0
				plc.blueProcessorCount = 0

				// Start the match.
				arena.AllianceStations["R1"].Bypass = true
				arena.AllianceStations["R2"].Bypass = true
				arena.AllianceStations["R3"].Bypass = true
				arena.AllianceStations["B1"].Bypass = true
				arena.AllianceStations["B2"].Bypass = true
				arena.AllianceStations["B3"].Bypass = true
				arena.Update()
				assert.Nil(t, arena.StartMatch())
				arena.Update()
				arena.MatchStartTime = time.Now().Add(-time.Duration(game.MatchTiming.WarmupDurationSec) * time.Second)
				arena.Update()
				assert.Equal(t, AutoPeriod, arena.MatchState)

				// Check the autonomous period.
				plc.redProcessorCount = 1
				arena.Update()
				assert.Equal(t, 1, redScore.ProcessorAlgae)
				assert.Equal(t, 0, blueScore.ProcessorAlgae)
				assert.Equal(t, [3]bool{true, true, true}, plc.redTrussLights)
				assert.Equal(t, [3]bool{true, true, true}, plc.blueTrussLights)

				// Check the pause period.
				arena.MatchStartTime = time.Now().Add(
					-time.Duration(game.MatchTiming.WarmupDurationSec+game.MatchTiming.AutoDurationSec) * time.Second,
				)
				arena.Update()
				assert.Equal(t, PausePeriod, arena.MatchState)
				plc.redProcessorCount = 2
				arena.Update()
				assert.Equal(t, 2, redScore.ProcessorAlgae)
				assert.Equal(t, 0, blueScore.ProcessorAlgae)
				assert.Equal(t, [3]bool{true, true, true}, plc.redTrussLights)
				assert.Equal(t, [3]bool{true, true, true}, plc.blueTrussLights)

				// Check the teleop period.
				durationToTeleopStart := time.Duration(
					game.MatchTiming.WarmupDurationSec+game.MatchTiming.AutoDurationSec+game.MatchTiming.PauseDurationSec,
				) * time.Second
				arena.MatchStartTime = time.Now().Add(-durationToTeleopStart - 5000*time.Millisecond)
				arena.Update()
				assert.Equal(t, TeleopPeriod, arena.MatchState)

				plc.blueProcessorCount = 1
				arena.Update()
				assert.Equal(t, 2, redScore.ProcessorAlgae)
				assert.Equal(t, 1, blueScore.ProcessorAlgae)
				assert.Equal(t, [3]bool{true, true, true}, plc.redTrussLights)
				assert.Equal(t, [3]bool{true, true, true}, plc.blueTrussLights)

				plc.redProcessorCount = 3
				arena.Update()
				assert.Equal(t, 3, redScore.ProcessorAlgae)
				assert.Equal(t, 1, blueScore.ProcessorAlgae)
				assert.Equal(t, [3]bool{true, true, true}, plc.redTrussLights)
				assert.Equal(t, [3]bool{true, true, true}, plc.blueTrussLights)

				plc.redProcessorCount = 17
				arena.Update()
				assert.Equal(t, 17, redScore.ProcessorAlgae)
				assert.Equal(t, 1, blueScore.ProcessorAlgae)
				assert.Equal(t, [3]bool{true, true, true}, plc.redTrussLights)
				assert.Equal(t, [3]bool{true, true, true}, plc.blueTrussLights)

				plc.blueProcessorCount = 2
				arena.Update()
				assert.Equal(t, 17, redScore.ProcessorAlgae)
				assert.Equal(t, 2, blueScore.ProcessorAlgae)
				assert.Equal(t, [3]bool{true, true, true}, plc.redTrussLights)
				assert.Equal(t, [3]bool{true, true, true}, plc.blueTrussLights)

				// Check the truss lights during the "sonar ping" warning sound.
				durationToWarning := time.Duration(
					game.MatchTiming.WarmupDurationSec+game.MatchTiming.AutoDurationSec+game.MatchTiming.PauseDurationSec+
						game.MatchTiming.TeleopDurationSec-game.MatchTiming.WarningRemainingDurationSec,
				) * time.Second
				arena.MatchStartTime = time.Now().Add(-durationToWarning - 100*time.Millisecond)
				arena.Update()
				assert.Equal(t, TeleopPeriod, arena.MatchState)
				assert.Equal(t, [3]bool{true, false, false}, plc.redTrussLights)
				assert.Equal(t, [3]bool{true, false, false}, plc.blueTrussLights)
				arena.MatchStartTime = time.Now().Add(-durationToWarning - 300*time.Millisecond)
				arena.Update()
				assert.Equal(t, TeleopPeriod, arena.MatchState)
				assert.Equal(t, [3]bool{false, true, false}, plc.redTrussLights)
				assert.Equal(t, [3]bool{false, true, false}, plc.blueTrussLights)
				arena.MatchStartTime = time.Now().Add(-durationToWarning - 500*time.Millisecond)
				arena.Update()
				assert.Equal(t, TeleopPeriod, arena.MatchState)
				assert.Equal(t, [3]bool{false, false, true}, plc.redTrussLights)
				assert.Equal(t, [3]bool{false, false, true}, plc.blueTrussLights)

				// Undo the co-op and check that the truss lights are back to normal after the warning.
				arena.MatchStartTime = time.Now().Add(-durationToWarning - 5000*time.Millisecond)
				plc.redProcessorCount = 1
				arena.Update()
				assert.Equal(t, 1, redScore.ProcessorAlgae)
				assert.Equal(t, 2, blueScore.ProcessorAlgae)
				assert.Equal(t, [3]bool{true, true, true}, plc.redTrussLights)
				assert.Equal(t, [3]bool{true, true, true}, plc.blueTrussLights)

				// Check after the end of the match.
				durationToTeleopEnd := time.Duration(
					game.MatchTiming.WarmupDurationSec+game.MatchTiming.AutoDurationSec+game.MatchTiming.PauseDurationSec+
						game.MatchTiming.TeleopDurationSec,
				) * time.Second
				arena.MatchStartTime = time.Now().Add(-durationToTeleopEnd + 1*time.Millisecond)
				arena.Update()
				assert.Equal(t, [3]bool{true, true, true}, plc.redTrussLights)
				assert.Equal(t, [3]bool{true, true, true}, plc.blueTrussLights)
				arena.MatchStartTime = time.Now().Add(-durationToTeleopEnd - 1*time.Millisecond)
				arena.Update()
				assert.Equal(t, [3]bool{true, true, true}, plc.redTrussLights)
				assert.Equal(t, [3]bool{true, true, true}, plc.blueTrussLights)
				arena.MatchStartTime = time.Now().Add(-durationToTeleopEnd - 2999*time.Millisecond)
				arena.Update()
				assert.Equal(t, [3]bool{true, true, true}, plc.redTrussLights)
				assert.Equal(t, [3]bool{true, true, true}, plc.blueTrussLights)
				arena.MatchStartTime = time.Now().Add(-durationToTeleopEnd - 3001*time.Millisecond)
				arena.Update()
				assert.Equal(t, [3]bool{false, false, false}, plc.redTrussLights)
				assert.Equal(t, [3]bool{false, false, false}, plc.blueTrussLights)
			},
		)
	}
}<|MERGE_RESOLUTION|>--- conflicted
+++ resolved
@@ -660,7 +660,7 @@
 	assert.NotNil(t, arena.StartTimeout("Timeout", 1))
 	assert.NotEqual(t, TimeoutActive, arena.MatchState)
 	assert.Equal(t, timeoutDurationSec, game.MatchTiming.TimeoutDurationSec)
-<<<<<<< HEAD
+
 	arena.MatchStartTime = time.Now().Add(
 		-time.Duration(
 			game.MatchTiming.WarmupDurationSec+game.MatchTiming.AutoDurationSec+game.MatchTiming.PauseDurationSec+
@@ -684,29 +684,6 @@
 	assert.Nil(t, arena.LoadMatch(&match))
 	assert.Equal(t, TimeoutActive, arena.MatchState)
 	assert.Equal(t, match, *arena.CurrentMatch)
-=======
-	arena.MatchStartTime = time.Now().Add(-time.Duration(game.MatchTiming.WarmupDurationSec+
-		game.MatchTiming.AutoDurationSec+game.MatchTiming.PauseDurationSec+game.MatchTiming.TeleopDurationSec) *
-		time.Second)
-		for arena.MatchState != PostMatch {
-			arena.Update()
-			assert.NotNil(t, arena.StartTimeout("Timeout", 1))
-			}
-			
-			// Test that a match can be loaded during a timeout.
-			assert.Nil(t, arena.ResetMatch())
-			assert.Nil(t, arena.LoadTestMatch())
-			assert.Nil(t, arena.StartTimeout("Break 2", 10))
-			assert.Equal(t, TimeoutActive, arena.MatchState)
-			match := model.Match{
-				Type: model.Playoff, ShortName: "F1", Red1: 1, Red2: 2, Red3: 3, Blue1: 4, Blue2: 5, Blue3: 6,
-				}
-				assert.Nil(t, arena.Database.CreateMatch(&match))
-				assert.Nil(t, arena.LoadMatch(&match))
-				assert.Equal(t, TimeoutActive, arena.MatchState)
-				assert.Equal(t, match, *arena.CurrentMatch)
-	
->>>>>>> 785e57e0
 }
 
 func TestSaveTeamHasConnected(t *testing.T) {
